--- conflicted
+++ resolved
@@ -29,14 +29,6 @@
 }
 
 type Opts struct {
-<<<<<<< HEAD
-	DBName   string
-	Hostname string
-	Port     int
-	User     string
-	Password string
-	SQLOpen  func(driver persistence.Driver, dataSourceName string) (*sql.DB, error)
-=======
 	DBName         string
 	Hostname       string
 	Port           int
@@ -44,7 +36,7 @@
 	Password       string
 	EnableTLS      bool
 	CABundleFSPath string
->>>>>>> 45047514
+	SQLOpen        func(driver persistence.Driver, dataSourceName string) (*sql.DB, error)
 }
 
 func getDSN(opts Opts, logger *zap.Logger) (string, error) {
@@ -79,9 +71,11 @@
 	return res, nil
 }
 
-<<<<<<< HEAD
-func NewSQLClient(opts Opts) (*sql.DB, error) {
-	dsn := getDSN(opts)
+func NewSQLClient(opts Opts, logger *zap.Logger) (*sql.DB, error) {
+	dsn, err := getDSN(opts, logger)
+	if err != nil {
+		return nil, err
+	}
 
 	open := func(driver persistence.Driver, dsn string) (*sql.DB, error) {
 		return sql.Open(driver.String(), dsn)
@@ -91,14 +85,6 @@
 	}
 
 	db, err := open(persistence.Postgres, dsn)
-=======
-func NewSQLClient(opts Opts, logger *zap.Logger) (*sql.DB, error) {
-	dsn, err := getDSN(opts, logger)
-	if err != nil {
-		return nil, err
-	}
-	db, err := sql.Open("postgres", dsn)
->>>>>>> 45047514
 	if err != nil {
 		return nil, err
 	}
